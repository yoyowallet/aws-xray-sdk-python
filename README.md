--- conflicted
+++ resolved
@@ -273,10 +273,6 @@
 patch(libs_to_patch)
 ```
 
-<<<<<<< HEAD
-### Django
-#### Add middleware
-=======
 #### Automatic module patching
 
 Full modules in the local codebase can be recursively patched by providing the module references
@@ -300,7 +296,6 @@
 
 ### Django
 #### Add Django middleware
->>>>>>> edefb3d9
 
 In django settings.py, use the following.
 
