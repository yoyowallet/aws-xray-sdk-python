import os

from django.conf import settings as django_settings
from django.test.signals import setting_changed

DEFAULTS = {
    'AWS_XRAY_DAEMON_ADDRESS': '127.0.0.1:2000',
    'AUTO_INSTRUMENT': True,
    'AWS_XRAY_CONTEXT_MISSING': 'RUNTIME_ERROR',
    'PLUGINS': (),
    'SAMPLING': True,
    'SAMPLING_RULES': None,
    'AWS_XRAY_TRACING_NAME': None,
    'DYNAMIC_NAMING': None,
    'STREAMING_THRESHOLD': None,
    'MAX_TRACE_BACK': None,
<<<<<<< HEAD
    'STREAM_SQL': True,
=======
    'PATCH_MODULES': [],
    'AUTO_PATCH_PARENT_SEGMENT_NAME': None,
    'IGNORE_MODULE_PATTERNS': [],
>>>>>>> edefb3d9
}

XRAY_NAMESPACE = 'XRAY_RECORDER'

SUPPORTED_ENV_VARS = ('AWS_XRAY_DAEMON_ADDRESS',
                      'AWS_XRAY_CONTEXT_MISSING',
                      'AWS_XRAY_TRACING_NAME',
                      )


class XRaySettings(object):
    """
    A object of Django settings to easily modify certain fields.
    The precedence for configurations at different places is as follows:
    environment variables > user settings in settings.py > default settings
    """
    def __init__(self, user_settings=None):

        self.defaults = DEFAULTS

        if user_settings:
            self._user_settings = user_settings

    @property
    def user_settings(self):

        if not hasattr(self, '_user_settings'):
            self._user_settings = getattr(django_settings, XRAY_NAMESPACE, {})

        return self._user_settings

    def __getattr__(self, attr):

        if attr not in self.defaults:
            raise AttributeError('Invalid setting: %s' % attr)

        if self.user_settings.get(attr, None) is not None:
            if attr in SUPPORTED_ENV_VARS:
                return os.getenv(attr, self.user_settings[attr])
            else:
                return self.user_settings[attr]
        elif attr in SUPPORTED_ENV_VARS:
            return os.getenv(attr, self.defaults[attr])
        else:
            return self.defaults[attr]


settings = XRaySettings()


def reload_settings(*args, **kwargs):
    """
    Reload X-Ray user settings upon Django server hot restart
    """
    global settings
    setting, value = kwargs['setting'], kwargs['value']
    if setting == XRAY_NAMESPACE:
        settings = XRaySettings(value)


setting_changed.connect(reload_settings)<|MERGE_RESOLUTION|>--- conflicted
+++ resolved
@@ -14,13 +14,10 @@
     'DYNAMIC_NAMING': None,
     'STREAMING_THRESHOLD': None,
     'MAX_TRACE_BACK': None,
-<<<<<<< HEAD
     'STREAM_SQL': True,
-=======
     'PATCH_MODULES': [],
     'AUTO_PATCH_PARENT_SEGMENT_NAME': None,
     'IGNORE_MODULE_PATTERNS': [],
->>>>>>> edefb3d9
 }
 
 XRAY_NAMESPACE = 'XRAY_RECORDER'
